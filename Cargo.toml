[package]
name = "hok"
description = "Hok is a CLI implementation of Scoop in Rust"
<<<<<<< HEAD
repository = "https://github.com/chawyehsu/hok"
version = "0.1.0-beta.6"
=======
homepage = "https://github.com/chawyehsu/hok"
version = "0.1.0-beta.7"
>>>>>>> da1b6d8f
authors = ["Chawye Hsu <su+cratesio@chawyehsu.com>"]
license = "Apache-2.0"
edition = "2021"
readme = "README.md"

[workspace]
members = ["crates/libscoop", "crates/scoop_hash"]

[lib]
path = "src/lib.rs"

[dependencies]
anyhow = "1.0"
clap = { version = "4.5", features = ["wrap_help", "cargo", "derive"] }
clap_complete = "4.5.38"
crossterm = "0.28"
env_logger = "0.8.3"
indicatif = "0.17.5"
regex = "1.5.3"
remove_dir_all = "0.7.0"

[dependencies.libscoop]
version = "0.1.0-beta.7"
features = ["rustcrypto-hash"]
path = "./crates/libscoop"

[profile.release]
debug = false
lto = "fat"
panic = "abort"
opt-level = 3
strip = "symbols"
codegen-units = 1

[profile.release-debug]
inherits = "release"
debug = true
strip = false<|MERGE_RESOLUTION|>--- conflicted
+++ resolved
@@ -1,13 +1,8 @@
 [package]
 name = "hok"
 description = "Hok is a CLI implementation of Scoop in Rust"
-<<<<<<< HEAD
 repository = "https://github.com/chawyehsu/hok"
-version = "0.1.0-beta.6"
-=======
-homepage = "https://github.com/chawyehsu/hok"
 version = "0.1.0-beta.7"
->>>>>>> da1b6d8f
 authors = ["Chawye Hsu <su+cratesio@chawyehsu.com>"]
 license = "Apache-2.0"
 edition = "2021"
